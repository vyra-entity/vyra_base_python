from __future__ import annotations

import asyncio
import datetime
from pathlib import Path
from typing import Any, Union

from rclpy.qos import QoSProfile

from vyra_base.com.datalayer.callable import VyraCallable
from vyra_base.com.datalayer.interface_factory import (
    DataSpace,
    create_vyra_callable,
    create_vyra_job,
    create_vyra_speaker,
    remote_callable,
)
from vyra_base.com.datalayer.node import CheckerNode, NodeSettings, VyraNode
from vyra_base.com.feeder.error_feeder import ErrorFeeder
from vyra_base.com.feeder.news_feeder import NewsFeeder
from vyra_base.com.feeder.state_feeder import StateFeeder
from vyra_base.defaults.entries import (
    ErrorEntry,
    FunctionConfigBaseTypes,
    FunctionConfigEntry,
    ModuleEntry,
    NewsEntry,
    StateEntry,
)
from vyra_base.helper.logger import Logger
from vyra_base.state import state_machine
from vyra_base.state.state_machine import StateMachine
from vyra_base.storage.storage import Storage

class VyraEntity:
    """
    Base class for all V.Y.R.A. entities .

    This class initializes the entity with a ROS2 node, state, news, and error feeders.
    It also provides methods to register remote callables and manage interfaces.
    It is designed to be extended by specific entities that require additional functionality.

<<<<<<< HEAD
    :ivar _node: The ROS2 node for the entity.
    :vartype _node: VyraNode
=======
    :ivar node: The ROS2 node for the entity.
    :vartype node: VyraNode
>>>>>>> a709af3c
    :ivar state_feeder: Feeder for state updates.
    :vartype state_feeder: StateFeeder
    :ivar news_feeder: Feeder for news updates.
    :vartype news_feeder: NewsFeeder
    :ivar error_feeder: Feeder for error updates.
    :vartype error_feeder: ErrorFeeder
    :ivar state_machine: State machine for managing entity states.
    :vartype state_machine: StateMachine

    :cvar _interface_list: List of interface configurations.
    :vartype _interface_list: list[FunctionConfigEntry]
    :cvar _storage_list: List of registered storage objects.
    :vartype _storage_list: list[Storage]

    :raises RuntimeError: If the node name is already available in the ROS2 system.
    """

    _interface_list: list[FunctionConfigEntry] = []
    _storage_list: list[Storage] = []

    def __init__(
            self, 
            state_entry: StateEntry,
            news_entry: NewsEntry,
            error_entry: ErrorEntry,
            module_config: ModuleEntry) -> None:
        """
        Initialize the VyraEntity.

        :param state_entry: State entry configuration.
        :type state_entry: StateEntry
        :param news_entry: News entry configuration.
        :type news_entry: NewsEntry
        :param error_entry: Error entry configuration.
        :type error_entry: ErrorEntry
        :param module_config: Module configuration.
        :type module_config: ModuleEntry
        :raises RuntimeError: If the node name is already available in the ROS2 system.
        """
        self._init_logger()

        self._register_remote_callables()

        if VyraEntity._check_node_availability(module_config.name):
            raise RuntimeError(
                f"Node {module_config.name} is available in the ROS2 system."
                " Please choose a different name."
            )

        self.module_config: ModuleEntry = module_config

        node_settings = NodeSettings(
            name=f"{self.module_config.name}"
        )

        self._node = VyraNode(node_settings)
<<<<<<< HEAD

        self.__init_feeders(state_entry, news_entry, error_entry)

        self.state_machine = StateMachine(
            self.state_feeder,
            state_entry._type,
            module_config=self.module_config
        )

        self.news_feeder.feed("...V.Y.R.A. entity initialized")

        self.state_machine.initialize()

        # self.param_manager = Param(
        #     storage_access_persistant=self.database_access,
        #     storage_access_transient=self.redis_access
        # )

    def _init_logger(self) -> None:
        """
        Initialize the logger for the entity.
        
        This method sets up the logger configuration based on the provided log configuration path.
        It should be called during the initialization of the entity.
        """
        log_config_path = Path(__file__).resolve().parent.parent
        log_config_path: Path = log_config_path / "helper" / "logger_config.json"
        Logger.initialize(log_config_path=log_config_path)

    def __init_feeders(
            self, 
            state_entry: StateEntry, 
            news_entry: NewsEntry, 
            error_entry: ErrorEntry) -> None:
        """
        Initialize the feeders for the entity.
=======
>>>>>>> a709af3c

        This method sets up the state, news, and error feeders for the entity.
        It should be called during the initialization of the entity.
        """
        self.state_feeder = StateFeeder(
            type=state_entry._type, 
            node=self._node, 
            module_config=self.module_config
        )

        self.news_feeder = NewsFeeder(
            type=news_entry._type, 
            node=self._node,
<<<<<<< HEAD
            module_config=self.module_config,
            loggingOn=True
=======
            module_config=self.module_config
>>>>>>> a709af3c
        )
        
        self.error_feeder = ErrorFeeder(
            type=error_entry._type, 
            node=self._node,
<<<<<<< HEAD
            module_config=self.module_config,
            loggingOn=True
        )

    def register_remote_callables(self):
=======
            module_config=self.module_config
        )

        self.state_machine = StateMachine(
            self.state_feeder,
            state_entry._type,
            module_config=self.module_config
        )

        Logger.info("Initializing V.Y.R.A. entity...")
        self.error_feeder.feed(
            {
                "description": "Initialization of the entity.",
                "solution": "No action required.",
                "miscellaneous": "Initialization complete."
            }
        )

        self.state_machine.initialize()

    @property
    def node(self) -> VyraNode:
        """
        Get the ROS2 node of the entity.

        :returns: The ROS2 node.
        :rtype: VyraNode
        """
        if not hasattr(self, '_node'):
            return None
        return self._node

    def _register_remote_callables(self):
>>>>>>> a709af3c
        """
        Registers all remote callables defined in the entity.

        Iterates over all attributes of the instance and registers those
        marked as remote callable with the DataSpace.
        """
        for attr_name in dir(self):
            attr = getattr(self, attr_name)
            if callable(attr) and getattr(attr, "_remote_callable", False):
                callable_obj = VyraCallable(
                    name=attr.__name__,
                    connected_callback=attr
                )
                Logger.debug(
                    f"Registering callable {callable_obj.name} from method {attr}")
                DataSpace.add_callable(callable_obj)

    def register_remote_callable(self, callable_obj: Union[callable, list]) -> None:
        """
        Register a remote callable or a list of callables to the entity.

        :param callable_obj: The callable or list of callables to register.
        :type callable_obj: callable or list
        :raises TypeError: If any element is not a callable function.
        """
        if not isinstance(callable_obj, list):
            if not callable(callable_obj):
                raise TypeError("callable_obj must be a callable or a list of callables.")
            
            callable_list = [callable_obj]

        for callable_element in callable_list:
            if not callable(callable_element):
                raise TypeError(f"{callable_element} is not a callable function.")

            # Wrap the callable with @remote_callable decorator
            wrapped_callable = remote_callable(callable_element)
            Logger.debug(f"Registering remote callable: {wrapped_callable.__name__}")

            DataSpace.add_callable(
                VyraCallable(
                    name=wrapped_callable.__name__, 
                    connected_callback=wrapped_callable
                )
            )

    async def add_interface(self, settings: list[FunctionConfigEntry]) -> None:
        """
        Add a DDS communication interface to this module.

        Interfaces are used to communicate with other modules or external systems.
        Interface types can be:

        - ``!vyra-callable``: Callable function that can be invoked remotely.
        - ``!vyra-job``: Job that can be executed in the background.
        - ``!vyra-speaker``: Speaker that can publish messages periodically.

        :param settings: Settings for the module functions.
        :type settings: list[FunctionConfigEntry]
        :returns: None
        :rtype: None
        """
        self._interface_list = settings

        async_loop = asyncio.get_event_loop()

        for setting in settings:
            if setting.type == FunctionConfigBaseTypes.callable.value:
                Logger.info(f"Creating callable: {setting.functionname}")
                create_vyra_callable(
                    name=setting.functionname,
                    type=setting.ros2type,
                    node=self._node,
                    callback=setting.callback,
                    async_loop=async_loop
                )
            elif setting.type == FunctionConfigBaseTypes.job.value:
                Logger.info(f"Creating job: {setting.functionname}")
                create_vyra_job(
                    name=setting.functionname,
                    type=setting.ros2type,
                    async_loop=async_loop
                )
            elif setting.type == FunctionConfigBaseTypes.speaker.value:
                Logger.info(f"Creating speaker: {setting.functionname}")
                periodic: bool = False
                periodic_caller: Any = None
                periodic_interval: Union[float, None] = None

                if setting.periodic != None:
                    periodic: bool = True
                    periodic_caller = setting.periodic.caller if periodic else None
                    periodic_interval = setting.periodic.interval if periodic else None
                
                create_vyra_speaker(
                    name=setting.functionname,
                    type=setting.ros2type,
                    node=self._node,
                    description=setting.description,
                    periodic=periodic,
                    interval_time=periodic_interval,
                    periodic_caller= periodic_caller,
                    qos_profile=setting.qosprofile,
                    async_loop=async_loop
                )

    def register_storage(self, storage: Storage) -> None:
        """
        Register a storage object to the entity.

        :param storage: The storage object to register.
        :type storage: Storage
        :raises TypeError: If storage is not an instance of Storage.
        """
        if not isinstance(storage, Storage):
            raise TypeError("storage must be an instance of Storage.")
        
        self._storage_list.append(storage)
        Logger.info(f"Storage {storage} registered successfully.")

    @classmethod
    def _check_node_availability(cls, node_name: str) -> bool:
        """
        Check if a node with the given name is available in the ROS2 system.

        :param node_name: The name of the node to check.
        :type node_name: str
        :returns: True if the node is available, False otherwise.
        :rtype: bool
        """
        checker_node = CheckerNode()
        return checker_node.is_node_available(node_name)

    @remote_callable
    async def trigger_transition(self, request: Any, response: Any) -> None:
        """
        Trigger a state transition for the entity from internal or remote.

        :param request: The request containing the transition name.
        :type request: Any
        :param response: The response object to update with the result.
        :type response: Any
        :raises NotImplementedError: If the method is not implemented in the subclass.
        :returns: None
        :rtype: None
        """
        trigger_list = [t['trigger'] for t in self.state_machine.all_transitions]
        if request.trigger_name not in trigger_list:
            fail_msg = (
                f"Transition {request.trigger_name} not found in "
                f"available transitions: {trigger_list}."
            )
            
            response.success = False
            response.message = fail_msg
            Logger.warn(fail_msg)
            return None
        
        can_trigger, possible_trigger = self.state_machine.is_transition_possible(
            request.trigger_name)

        if not can_trigger:
            fail_msg = (
                f"Transition {request.trigger_name} not possible in "
                f"current state {self.state_machine.model.state}."
                f" Possible transitions are: {possible_trigger}."
            )
            
            response.success = False
            response.message = fail_msg
            Logger.warn(fail_msg)
            return None
        
        getattr(self.state_machine.model, f"{request.trigger_name}")()

        response.success = True
        response.message = f"Transition {request.trigger_name} triggered successfully."

        self.news_feeder.feed(
            f"Transition {request.trigger_name} triggered successfully."
        )
    
    @remote_callable
    async def get_capabilities(self, request: Any, response: Any) -> Any:
        """
        Retrieves the capabilities of the entity.

        :param request: The request object.
        :type request: Any
        :param response: The response object to update with the result.
        :type response: Any
        :returns: None
        :rtype: Any
        """
        pass<|MERGE_RESOLUTION|>--- conflicted
+++ resolved
@@ -40,13 +40,8 @@
     It also provides methods to register remote callables and manage interfaces.
     It is designed to be extended by specific entities that require additional functionality.
 
-<<<<<<< HEAD
-    :ivar _node: The ROS2 node for the entity.
-    :vartype _node: VyraNode
-=======
     :ivar node: The ROS2 node for the entity.
     :vartype node: VyraNode
->>>>>>> a709af3c
     :ivar state_feeder: Feeder for state updates.
     :vartype state_feeder: StateFeeder
     :ivar news_feeder: Feeder for news updates.
@@ -103,49 +98,7 @@
         )
 
         self._node = VyraNode(node_settings)
-<<<<<<< HEAD
-
-        self.__init_feeders(state_entry, news_entry, error_entry)
-
-        self.state_machine = StateMachine(
-            self.state_feeder,
-            state_entry._type,
-            module_config=self.module_config
-        )
-
-        self.news_feeder.feed("...V.Y.R.A. entity initialized")
-
-        self.state_machine.initialize()
-
-        # self.param_manager = Param(
-        #     storage_access_persistant=self.database_access,
-        #     storage_access_transient=self.redis_access
-        # )
-
-    def _init_logger(self) -> None:
-        """
-        Initialize the logger for the entity.
-        
-        This method sets up the logger configuration based on the provided log configuration path.
-        It should be called during the initialization of the entity.
-        """
-        log_config_path = Path(__file__).resolve().parent.parent
-        log_config_path: Path = log_config_path / "helper" / "logger_config.json"
-        Logger.initialize(log_config_path=log_config_path)
-
-    def __init_feeders(
-            self, 
-            state_entry: StateEntry, 
-            news_entry: NewsEntry, 
-            error_entry: ErrorEntry) -> None:
-        """
-        Initialize the feeders for the entity.
-=======
->>>>>>> a709af3c
-
-        This method sets up the state, news, and error feeders for the entity.
-        It should be called during the initialization of the entity.
-        """
+
         self.state_feeder = StateFeeder(
             type=state_entry._type, 
             node=self._node, 
@@ -155,24 +108,12 @@
         self.news_feeder = NewsFeeder(
             type=news_entry._type, 
             node=self._node,
-<<<<<<< HEAD
-            module_config=self.module_config,
-            loggingOn=True
-=======
             module_config=self.module_config
->>>>>>> a709af3c
         )
         
         self.error_feeder = ErrorFeeder(
             type=error_entry._type, 
             node=self._node,
-<<<<<<< HEAD
-            module_config=self.module_config,
-            loggingOn=True
-        )
-
-    def register_remote_callables(self):
-=======
             module_config=self.module_config
         )
 
@@ -206,7 +147,6 @@
         return self._node
 
     def _register_remote_callables(self):
->>>>>>> a709af3c
         """
         Registers all remote callables defined in the entity.
 
